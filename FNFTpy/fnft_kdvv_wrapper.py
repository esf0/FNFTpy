from .typesdef import *
from .options_handling import get_kdvv_options, print_kdvv_options
from .auxiliary import get_lib_path


def kdvv(u, tvec, M=128, Xi1=-2, Xi2=2, dis=None):
    """Calculate the Nonlinear Fourier Transform for the Korteweg-de Vries equation with vanishing boundaries.

    This function is intended to be 'clutter-free', which means it automatically calculates some variables
    needed to call the C-library.
    Options can be set by passing optional arguments (see below).
    It converts all Python input into the C equivalent and returns the result from FNFT.
    If a more C-like interface is desired, the function 'kdvv_wrapper' can be used (see documentation there).

    Arguments:

        u : numpy array holding the samples of the field to be analyzed

        tvec : time vector

        M : number of samples for the continuous spectrum to calculate,


    Optional arguments:

        Xi1, Xi2 : min and max frequency for the continuous spectrum
                   default = -2, 2

        dis : determines the discretization, default = 17

<<<<<<< HEAD
            0 = 2SPLIT1A
            1 = 2SPLIT1B
            2 = 2SPLIT2A
            3 = 2SPLIT2B
            4 = 2SPLIT2S
            5 = 2SPLIT3A
            6 = 2SPLIT3B
            7 = 2SPLIT3S
            8 = 2SPLIT4A
            9 = 2SPLIT4B
            10 = 2SPLIT5A
            11 = 2SPLIT5B
            12 = 2SPLIT6A
            13 = 2SPLIT6B
            14 = 2SPLIT7A
            15 = 2SPLIT7B
            16 = 2SPLIT8A
            17 = 2SPLIT8B
=======
            0 = 2split1a
            1 = 2split1b
            2 = 2split2a
            3 = 2split2b
            4 = 2split2s
            5 = 2split3a
            6 = 2split3b
            7 = 2split3s
            8 = 2split4a
            9 = 2split4b
            10 = 2split5a
            11 = 2split5b
            12 = 2split6a
            13 = 2split6b
            14 = 2split7a
            15 = 2split7b
            16 = 2split8a
            17 = 2split8b

>>>>>>> 0bec0d9b

    Returns:

        rdict : dictionary holding the fields (depending on options)

            return_value : return value from FNFT

            cont : continuous spectrum

    """


    D = len(u)
    K = 0  # not yet implemented
    T1 = np.min(tvec)
    T2 = np.max(tvec)
    options = get_kdvv_options(dis=dis)
    return kdvv_wrapper(D, u, T1, T2, M, Xi1, Xi2,
                        K, options)


def kdvv_wrapper(D, u, T1, T2, M, Xi1, Xi2,
                 K, options):
    """Calculate the Nonlinear Fourier Transform for the Korteweg-de Vries equation with vanishing boundaries.

    This function's interface mimics the behavior of the function 'fnft_kdvv' of FNFT.
    It converts all Python input into the C equivalent and returns the result from FNFT.
    If a more simplified version is desired, 'kdvv' can be used (see documentation there).


    Arguments:

        D : number of samples

        u : numpy array holding the samples of the field to be analyzed

        T1, T2  : time positions of the first and the last sample

        M : number of values for the continuous spectrum to calculate

        Xi1, Xi2 : min and max frequency for the continuous spectrum

        K : maximum number of bound states to calculate (no effect yet)

        options : options for kdvv as KdvvOptionsStruct. Can be generated e.g. with 'get_kdvv_options()'

    Returns:

        rdict : dictionary holding the fields (depending on options)

            return_value : return value from FNFT

            cont : continuous spectrum

    """
    fnft_clib = ctypes.CDLL(get_lib_path())
    clib_kdvv_func = fnft_clib.fnft_kdvv
    clib_kdvv_func.restype = ctypes_int
    kdvv_D = ctypes_uint(D)
    kdvv_u = np.zeros(kdvv_D.value, dtype=numpy_complex)
    kdvv_u[:] = u[:] + 0.0j
    kdvv_T = np.zeros(2, dtype=numpy_double)
    kdvv_T[0] = T1
    kdvv_T[1] = T2
    kdvv_M = ctypes_uint(M)
    kdvv_cont = np.zeros(M, dtype=numpy_complex)
    kdvv_Xi = np.zeros(2, dtype=numpy_double)
    kdvv_Xi[0] = Xi1
    kdvv_Xi[1] = Xi2
    # kdvv_k = ctypes_uint(k)
    # bound states -> will stay empty until implemented
    # kdvv_boundstates = np.zeros(k,dtype=numpy_complex)
    # discrete spectrum -> will stay empty until implemented
    # kdvv_discspec = np.zeros(k,dtype=numpy_complex)
    kdvv_nullptr = ctypes.POINTER(ctypes.c_int)()
    clib_kdvv_func.argtypes = [
        type(kdvv_D),  # D
        np.ctypeslib.ndpointer(dtype=numpy_complex,
                               ndim=1, flags='C'),  # u
        np.ctypeslib.ndpointer(dtype=ctypes_double,
                               ndim=1, flags='C'),  # t
        type(kdvv_M),  # M
        np.ctypeslib.ndpointer(dtype=numpy_complex,
                               ndim=1, flags='C'),  # cont
        np.ctypeslib.ndpointer(dtype=ctypes_double,
                               ndim=1, flags='C'),  # Xi
        type(kdvv_nullptr),  # K_ptr
        type(kdvv_nullptr),  # boundstates
        type(kdvv_nullptr),  # normconsts res
        ctypes.POINTER(KdvvOptionsStruct)]  # options ptr
    rv = clib_kdvv_func(
        kdvv_D,
        kdvv_u,
        kdvv_T,
        kdvv_M,
        kdvv_cont,
        kdvv_Xi,
        kdvv_nullptr,
        kdvv_nullptr,
        kdvv_nullptr,
        ctypes.byref(options))
    rdict = {'return_value': rv, 'cont': kdvv_cont, 'options':repr(options)}
    return rdict<|MERGE_RESOLUTION|>--- conflicted
+++ resolved
@@ -28,26 +28,6 @@
 
         dis : determines the discretization, default = 17
 
-<<<<<<< HEAD
-            0 = 2SPLIT1A
-            1 = 2SPLIT1B
-            2 = 2SPLIT2A
-            3 = 2SPLIT2B
-            4 = 2SPLIT2S
-            5 = 2SPLIT3A
-            6 = 2SPLIT3B
-            7 = 2SPLIT3S
-            8 = 2SPLIT4A
-            9 = 2SPLIT4B
-            10 = 2SPLIT5A
-            11 = 2SPLIT5B
-            12 = 2SPLIT6A
-            13 = 2SPLIT6B
-            14 = 2SPLIT7A
-            15 = 2SPLIT7B
-            16 = 2SPLIT8A
-            17 = 2SPLIT8B
-=======
             0 = 2split1a
             1 = 2split1b
             2 = 2split2a
@@ -67,7 +47,6 @@
             16 = 2split8a
             17 = 2split8b
 
->>>>>>> 0bec0d9b
 
     Returns:
 
@@ -78,7 +57,6 @@
             cont : continuous spectrum
 
     """
-
 
     D = len(u)
     K = 0  # not yet implemented
