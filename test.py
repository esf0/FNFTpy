--- conflicted
+++ resolved
@@ -29,8 +29,7 @@
 
 import numpy as np
 from FNFTpy import *
-# default opts
-print_default_options()
+
 
 # detect some general errors
 #nsevtest()
@@ -42,9 +41,6 @@
 kdvvexample()
 nsepexample()
 nsevexample()
-<<<<<<< HEAD
 nsevinversetest()
-=======
 
-print_default_options()
->>>>>>> b23b6b2a
+print_default_options()